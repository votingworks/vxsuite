--- conflicted
+++ resolved
@@ -135,22 +135,14 @@
   card.removeCard();
 
   // Open Polls with Poll Worker Card
-<<<<<<< HEAD
   card.insertCard(pollWorkerCard);
   await advanceTimersAndPromises();
   screen.queryByText(`Election ID: ${expectedElectionHash}`);
   fireEvent.click(screen.getByText('Open Polls for Center Springfield'));
   screen.getByText('Close Polls for Center Springfield');
-=======
-  card.insertCard(pollWorkerCard)
-  await advanceTimersAndPromises()
-  screen.queryByText(`Election ID: ${expectedElectionHash}`)
-  fireEvent.click(screen.getByText('Open Polls for Center Springfield'))
-  screen.getByText('Close Polls for Center Springfield')
   // Force refresh
-  fireEvent.click(screen.getByText('Reset Accessible Controller'))
-  await screen.findByText('Close Polls for Center Springfield')
->>>>>>> dbb88aa3
+  fireEvent.click(screen.getByText('Reset Accessible Controller'));
+  await screen.findByText('Close Polls for Center Springfield');
 
   // Remove card
   card.removeCard();
