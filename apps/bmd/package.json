--- conflicted
+++ resolved
@@ -110,13 +110,8 @@
   },
   "devDependencies": {
     "@typescript-eslint/eslint-plugin": "^1.9.0",
-<<<<<<< HEAD
     "@typescript-eslint/parser": "^1.10.2",
-    "cypress": "^3.2.0",
-=======
-    "@typescript-eslint/parser": "^1.9.0",
     "cypress": "^3.3.1",
->>>>>>> 271cf3eb
     "cypress-testing-library": "^3.0.1",
     "eslint": "^5.16.0",
     "eslint-config-airbnb": "^17.1.0",
