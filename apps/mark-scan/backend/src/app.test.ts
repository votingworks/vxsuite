import { assert } from '@votingworks/basics';
import waitForExpect from 'wait-for-expect';
import {
  electionFamousNames2021Fixtures,
  systemSettings,
  electionTwoPartyPrimaryFixtures,
  electionGeneralDefinition,
} from '@votingworks/fixtures';
import { mockOf, suppressingConsoleOutput } from '@votingworks/test-utils';
import { InsertedSmartCardAuthApi } from '@votingworks/auth';
import {
  ALL_PRECINCTS_SELECTION,
  ELECTION_PACKAGE_FOLDER,
  BooleanEnvironmentVariableName,
  getFeatureFlagMock,
  singlePrecinctSelectionFor,
} from '@votingworks/utils';
import { Buffer } from 'buffer';
import { mockElectionPackageFileTree } from '@votingworks/backend';
import { Server } from 'http';
import * as grout from '@votingworks/grout';
import {
  DEFAULT_SYSTEM_SETTINGS,
  ElectionDefinition,
  safeParseSystemSettings,
} from '@votingworks/types';
import { MockUsbDrive } from '@votingworks/usb-drive';
<<<<<<< HEAD
import { PaperHandlerDriver } from '@votingworks/custom-paper-handler';
import { LogEventId, BaseLogger } from '@votingworks/logging';
=======
import { LogEventId, Logger } from '@votingworks/logging';
>>>>>>> 9612acbf
import { createApp } from '../test/app_helpers';
import { Api } from './app';
import { PaperHandlerStateMachine } from './custom-paper-handler';
import { ElectionState } from './types';
import {
  mockElectionManagerAuth,
  mockPollWorkerAuth,
} from '../test/auth_helpers';
import {
  getDefaultPaperHandlerStatus,
  getPaperInFrontStatus,
} from './custom-paper-handler/test_utils';
import { PatConnectionStatusReader } from './pat-input/connection_status_reader';

jest.mock('@votingworks/custom-paper-handler');
jest.mock('./pat-input/connection_status_reader');

const featureFlagMock = getFeatureFlagMock();
jest.mock('@votingworks/utils', (): typeof import('@votingworks/utils') => {
  return {
    ...jest.requireActual('@votingworks/utils'),
    isFeatureFlagEnabled: (flag: BooleanEnvironmentVariableName) =>
      featureFlagMock.isEnabled(flag),
  };
});

let apiClient: grout.Client<Api>;
let mockAuth: InsertedSmartCardAuthApi;
let mockUsbDrive: MockUsbDrive;
let server: Server;
let stateMachine: PaperHandlerStateMachine;
<<<<<<< HEAD
let driver: PaperHandlerDriver;
let patConnectionStatusReader: PatConnectionStatusReader;
let logger: BaseLogger;
=======
let logger: Logger;
>>>>>>> 9612acbf

beforeEach(async () => {
  featureFlagMock.enableFeatureFlag(
    BooleanEnvironmentVariableName.SKIP_ELECTION_PACKAGE_AUTHENTICATION
  );

  patConnectionStatusReader = new PatConnectionStatusReader(logger);
  mockOf(patConnectionStatusReader.isPatDeviceConnected).mockResolvedValue(
    false
  );

  const result = await createApp({ patConnectionStatusReader });
  apiClient = result.apiClient;
  logger = result.logger;
  mockAuth = result.mockAuth;
  mockUsbDrive = result.mockUsbDrive;
  server = result.server;
  stateMachine = result.stateMachine;
  driver = result.driver;
});

afterEach(async () => {
  await stateMachine.cleanUp();
  server?.close();
  jest.resetAllMocks();
});

async function setUpUsbAndConfigureElection(
  electionDefinition: ElectionDefinition
) {
  mockElectionManagerAuth(mockAuth, electionDefinition);
  mockUsbDrive.insertUsbDrive(
    await mockElectionPackageFileTree({
      electionDefinition,
      systemSettings: safeParseSystemSettings(
        systemSettings.asText()
      ).unsafeUnwrap(),
    })
  );

  const writeResult = await apiClient.configureElectionPackageFromUsb();
  assert(
    writeResult.isOk(),
    `Failed to configure election package from USB with error ${writeResult.err()}`
  );
}

async function configureForTestElection() {
  await setUpUsbAndConfigureElection(electionGeneralDefinition);
  await apiClient.setPrecinctSelection({
    precinctSelection: singlePrecinctSelectionFor(
      electionGeneralDefinition.election.precincts[1].id
    ),
  });
}

test('uses machine config from env', async () => {
  const originalEnv = process.env;
  process.env = {
    ...originalEnv,
    VX_MACHINE_ID: 'test-machine-id',
    VX_CODE_VERSION: 'test-code-version',
    VX_SCREEN_ORIENTATION: 'landscape',
  };

  expect(await apiClient.getMachineConfig()).toEqual({
    machineId: 'test-machine-id',
    codeVersion: 'test-code-version',
    screenOrientation: 'landscape',
  });

  process.env = originalEnv;
});

test('uses default machine config if not set', async () => {
  expect(await apiClient.getMachineConfig()).toEqual({
    machineId: '0000',
    codeVersion: 'dev',
    screenOrientation: 'portrait',
  });
});

test('configureElectionPackageFromUsb reads to and writes from store', async () => {
  const { electionDefinition } = electionFamousNames2021Fixtures;

  mockElectionManagerAuth(mockAuth, electionDefinition);
  await setUpUsbAndConfigureElection(electionDefinition);

  const readResult = await apiClient.getSystemSettings();
  expect(readResult).toEqual(
    safeParseSystemSettings(systemSettings.asText()).unsafeUnwrap()
  );
  const electionDefinitionResult = await apiClient.getElectionDefinition();
  expect(electionDefinitionResult).toEqual(electionDefinition);
});

test('unconfigureMachine deletes system settings and election definition', async () => {
  const { electionDefinition } = electionFamousNames2021Fixtures;

  mockElectionManagerAuth(mockAuth, electionDefinition);
  mockElectionManagerAuth(mockAuth, electionDefinition);
  let readResult = await apiClient.getSystemSettings();
  expect(readResult).toEqual(
    safeParseSystemSettings(systemSettings.asText()).unsafeUnwrap()
  );

  await setUpUsbAndConfigureElection(electionDefinition);
  await apiClient.unconfigureMachine();

  readResult = await apiClient.getSystemSettings();
  expect(readResult).toEqual(DEFAULT_SYSTEM_SETTINGS);
  const electionDefinitionResult = await apiClient.getElectionDefinition();
  expect(electionDefinitionResult).toBeNull();
});

test('configureElectionPackageFromUsb throws when no USB drive mounted', async () => {
  const { electionDefinition } = electionFamousNames2021Fixtures;
  mockElectionManagerAuth(mockAuth, electionDefinition);

  mockUsbDrive.usbDrive.status
    .expectCallWith()
    .resolves({ status: 'no_drive' });
  await suppressingConsoleOutput(async () => {
    await expect(apiClient.configureElectionPackageFromUsb()).rejects.toThrow(
      'No USB drive mounted'
    );
  });
});

test('configureElectionPackageFromUsb returns an error if election package parsing fails', async () => {
  // Lack of auth will cause election package reading to throw
  mockOf(mockAuth.getAuthStatus).mockImplementation(() =>
    Promise.resolve({
      status: 'logged_out',
      reason: 'no_card',
    })
  );

  mockUsbDrive.insertUsbDrive({
    'some-election': {
      [ELECTION_PACKAGE_FOLDER]: {
        'test-election-package.zip': Buffer.from("doesn't matter"),
      },
    },
  });

  const result = await apiClient.configureElectionPackageFromUsb();
  assert(result.isErr());
  expect(result.err()).toEqual('auth_required_before_election_package_load');
});

test('usbDrive', async () => {
  const { usbDrive } = mockUsbDrive;

  usbDrive.status.expectCallWith().resolves({ status: 'no_drive' });
  expect(await apiClient.getUsbDriveStatus()).toEqual({
    status: 'no_drive',
  });

  usbDrive.eject.expectCallWith().resolves();
  await apiClient.ejectUsbDrive();

  mockElectionManagerAuth(
    mockAuth,
    electionFamousNames2021Fixtures.electionDefinition
  );
  usbDrive.eject.expectCallWith().resolves();
  await apiClient.ejectUsbDrive();
});

async function expectElectionState(expected: Partial<ElectionState>) {
  expect(await apiClient.getElectionState()).toMatchObject(expected);
}

test('single precinct election automatically has precinct set on configure', async () => {
  await setUpUsbAndConfigureElection(
    electionTwoPartyPrimaryFixtures.singlePrecinctElectionDefinition
  );

  await expectElectionState({
    precinctSelection: singlePrecinctSelectionFor('precinct-1'),
  });
});

test('polls state', async () => {
  await expectElectionState({ pollsState: 'polls_closed_initial' });

  await setUpUsbAndConfigureElection(
    electionFamousNames2021Fixtures.electionDefinition
  );
  await expectElectionState({ pollsState: 'polls_closed_initial' });

  mockPollWorkerAuth(electionFamousNames2021Fixtures.electionDefinition);
  await apiClient.setPollsState({ pollsState: 'polls_open' });
  expect(logger.log).toHaveBeenLastCalledWith(
    LogEventId.PollsOpened,
    'poll_worker',
    { disposition: 'success' }
  );
  await expectElectionState({ pollsState: 'polls_open' });

  await apiClient.setPollsState({ pollsState: 'polls_paused' });
  expect(logger.log).toHaveBeenLastCalledWith(
    LogEventId.VotingPaused,
    'poll_worker',
    { disposition: 'success' }
  );
  await expectElectionState({ pollsState: 'polls_paused' });

  await apiClient.setPollsState({ pollsState: 'polls_open' });
  expect(logger.log).toHaveBeenLastCalledWith(
    LogEventId.VotingResumed,
    'poll_worker',
    { disposition: 'success' }
  );
  await expectElectionState({ pollsState: 'polls_open' });

  await apiClient.setPollsState({ pollsState: 'polls_closed_final' });
  expect(logger.log).toHaveBeenLastCalledWith(
    LogEventId.PollsClosed,
    'poll_worker',
    { disposition: 'success' }
  );
  await expectElectionState({ pollsState: 'polls_closed_final' });

  // system admin resetting polls to paused
  await apiClient.setPollsState({ pollsState: 'polls_paused' });
  await expectElectionState({ pollsState: 'polls_paused' });
});

test('test mode', async () => {
  await expectElectionState({ isTestMode: true });

  await setUpUsbAndConfigureElection(
    electionFamousNames2021Fixtures.electionDefinition
  );

  await apiClient.setTestMode({ isTestMode: false });
  await expectElectionState({ isTestMode: false });

  await apiClient.setTestMode({ isTestMode: true });
  await expectElectionState({ isTestMode: true });
});

test('setting precinct', async () => {
  expect(
    (await apiClient.getElectionState()).precinctSelection
  ).toBeUndefined();

  await setUpUsbAndConfigureElection(
    electionFamousNames2021Fixtures.electionDefinition
  );
  expect(
    (await apiClient.getElectionState()).precinctSelection
  ).toBeUndefined();

  await apiClient.setPrecinctSelection({
    precinctSelection: ALL_PRECINCTS_SELECTION,
  });
  await expectElectionState({
    precinctSelection: ALL_PRECINCTS_SELECTION,
  });

  const singlePrecinctSelection = singlePrecinctSelectionFor('23');
  await apiClient.setPrecinctSelection({
    precinctSelection: singlePrecinctSelection,
  });
  await expectElectionState({
    precinctSelection: singlePrecinctSelection,
  });
  expect(logger.logAsCurrentRole).toHaveBeenLastCalledWith(
    LogEventId.PrecinctConfigurationChanged,
    {
      disposition: 'success',
      message: 'User set the precinct for the machine to North Lincoln',
    }
  );
});

test('printing a ballot increments the printed ballot count', async () => {
  await expectElectionState({ ballotsPrintedCount: 0 });

  await setUpUsbAndConfigureElection(
    electionFamousNames2021Fixtures.electionDefinition
  );
  await expectElectionState({ ballotsPrintedCount: 0 });

  await apiClient.printBallot({ pdfData: Buffer.from('pdf data') });
  await expectElectionState({ ballotsPrintedCount: 1 });
});

test('empty ballot box requires poll worker auth', async () => {
  await configureForTestElection();

  await suppressingConsoleOutput(async () => {
    await expect(apiClient.confirmBallotBoxEmptied()).rejects.toThrow(
      'Expected pollworker auth'
    );
  });
});

test('empty ballot box', async () => {
  await configureForTestElection();
  mockPollWorkerAuth(mockAuth, electionGeneralDefinition);

  await apiClient.confirmBallotBoxEmptied();
  expect(logger.log).toHaveBeenLastCalledWith(
    LogEventId.BallotBoxEmptied,
    'poll_worker'
  );
});

test('getPaperHandlerState returns state machine state', async () => {
  await configureForTestElection();
  await apiClient.setAcceptingPaperState();
  expect(await apiClient.getPaperHandlerState()).toEqual('accepting_paper');
});

test('setAcceptingPaperState is a no-op when SKIP_PAPER_HANDLER_HARDWARE_CHECK flag is on', async () => {
  expect(await apiClient.getPaperHandlerState()).toEqual('not_accepting_paper');
  featureFlagMock.enableFeatureFlag(
    BooleanEnvironmentVariableName.SKIP_PAPER_HANDLER_HARDWARE_CHECK
  );
  await apiClient.setAcceptingPaperState();
  expect(await apiClient.getPaperHandlerState()).toEqual('not_accepting_paper');
});

test('printBallot sets the interpretation fixture when SKIP_PAPER_HANDLER_HARDWARE_CHECK is on', async () => {
  await configureForTestElection();

  featureFlagMock.enableFeatureFlag(
    BooleanEnvironmentVariableName.SKIP_PAPER_HANDLER_HARDWARE_CHECK
  );
  await apiClient.printBallot({ pdfData: Buffer.of() });
  await waitForExpect(async () => {
    expect(await apiClient.getPaperHandlerState()).toEqual('presenting_ballot');
  });
  const interpretation = await apiClient.getInterpretation();
  assert(interpretation);
  expect(interpretation.type).toEqual('InterpretedBmdPage');
  expect(interpretation.votes['102']).toEqual(['measure-102-option-yes']);
});

test('getInterpretation returns null if no interpretation is stored on the state machine', async () => {
  expect(await apiClient.getInterpretation()).toEqual(null);
});

async function waitForExpectStatus(status: string): Promise<void> {
  await waitForExpect(async () => {
    expect(await apiClient.getPaperHandlerState()).toEqual(status);
  });
}

test('ballot invalidation flow', async () => {
  await configureForTestElection();
  // Skip session start, paper load, etc stages
  mockOf(driver.getPaperHandlerStatus).mockResolvedValue(
    getPaperInFrontStatus()
  );
  stateMachine.setInterpretationFixture();
  await waitForExpectStatus('presenting_ballot');
  await apiClient.invalidateBallot();
  await waitForExpectStatus(
    'waiting_for_invalidated_ballot_confirmation.paper_present'
  );

  mockOf(driver.getPaperHandlerStatus).mockResolvedValue(
    getDefaultPaperHandlerStatus()
  );
  await waitForExpectStatus(
    'waiting_for_invalidated_ballot_confirmation.paper_absent'
  );
  await apiClient.confirmInvalidateBallot();
  await waitForExpectStatus('accepting_paper');
});

test('ballot validation flow', async () => {
  await configureForTestElection();
  // Skip session start, paper load, etc stages
  mockOf(driver.getPaperHandlerStatus).mockResolvedValue(
    getPaperInFrontStatus()
  );
  stateMachine.setInterpretationFixture();
  await waitForExpectStatus('presenting_ballot');
  await apiClient.validateBallot();
  await waitForExpectStatus('ejecting_to_rear');
});

test('setPatDeviceIsCalibrated', async () => {
  expect(await apiClient.getPaperHandlerState()).toEqual('not_accepting_paper');
  mockOf(patConnectionStatusReader.isPatDeviceConnected).mockResolvedValue(
    true
  );
  await waitForExpectStatus('pat_device_connected');

  await apiClient.setPatDeviceIsCalibrated();
  await waitForExpectStatus('not_accepting_paper');
});<|MERGE_RESOLUTION|>--- conflicted
+++ resolved
@@ -25,12 +25,8 @@
   safeParseSystemSettings,
 } from '@votingworks/types';
 import { MockUsbDrive } from '@votingworks/usb-drive';
-<<<<<<< HEAD
 import { PaperHandlerDriver } from '@votingworks/custom-paper-handler';
-import { LogEventId, BaseLogger } from '@votingworks/logging';
-=======
 import { LogEventId, Logger } from '@votingworks/logging';
->>>>>>> 9612acbf
 import { createApp } from '../test/app_helpers';
 import { Api } from './app';
 import { PaperHandlerStateMachine } from './custom-paper-handler';
@@ -62,13 +58,10 @@
 let mockUsbDrive: MockUsbDrive;
 let server: Server;
 let stateMachine: PaperHandlerStateMachine;
-<<<<<<< HEAD
 let driver: PaperHandlerDriver;
 let patConnectionStatusReader: PatConnectionStatusReader;
-let logger: BaseLogger;
-=======
 let logger: Logger;
->>>>>>> 9612acbf
+
 
 beforeEach(async () => {
   featureFlagMock.enableFeatureFlag(
