--- conflicted
+++ resolved
@@ -1,8 +1,4 @@
-<<<<<<< HEAD
-import { LogEventId, fakeLogger } from '@votingworks/logging';
-=======
-import { mockLogger } from '@votingworks/logging';
->>>>>>> f757360d
+import { LogEventId, mockLogger } from '@votingworks/logging';
 import tmp from 'tmp';
 import { buildMockInsertedSmartCardAuth } from '@votingworks/auth';
 import {
