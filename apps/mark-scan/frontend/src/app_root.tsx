--- conflicted
+++ resolved
@@ -402,20 +402,11 @@
 
   const unconfigure = useCallback(async () => {
     await storage.clear();
-<<<<<<< HEAD
-    unconfigureMachineMutation.mutate(undefined, {
-      onSuccess() {
-        dispatchAppState({ type: 'unconfigure' });
-        history.push('/');
-      },
-    });
-  }, [storage, history, unconfigureMachineMutation]);
-=======
+
     await unconfigureMachineMutateAsync();
     dispatchAppState({ type: 'unconfigure' });
     history.push('/');
   }, [storage, history, unconfigureMachineMutateAsync]);
->>>>>>> c5bec2cb
 
   const updateVote = useCallback((contestId: ContestId, vote: OptionalVote) => {
     dispatchAppState({ type: 'updateVote', contestId, vote });
