--- conflicted
+++ resolved
@@ -81,15 +81,7 @@
       content={<Prose textCenter>{mainContent}</Prose>}
       actions={
         <React.Fragment>
-<<<<<<< HEAD
-          <Button danger onPress={() => onConfirm(fileType)}>
-=======
-          <Button
-            variant="danger"
-            disabled={isLoading}
-            onPress={() => onConfirm(fileType)}
-          >
->>>>>>> 1678f3bc
+          <Button variant="danger" onPress={() => onConfirm(fileType)}>
             Remove {!singleFileRemoval && 'All'} {fileTypeName}
           </Button>
           <Button onPress={onCancel}>Cancel</Button>
