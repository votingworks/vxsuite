import userEvent from '@testing-library/user-event';
import { electionMinimalExhaustiveSampleFixtures } from '@votingworks/fixtures';
import { sleep } from '@votingworks/basics';
import React from 'react';
import { Admin } from '@votingworks/api';
import { act, screen } from '../../test/react_testing_library';
import { renderInAppContext } from '../../test/render_in_app_context';
import { WriteInsScreen } from './write_ins_screen';
import { ApiMock, createApiMock } from '../../test/helpers/api_mock';

const { electionDefinition } = electionMinimalExhaustiveSampleFixtures;

function getMockPendingWriteInRecord(id: string): Admin.WriteInRecord {
  return {
    id,
    contestId: 'zoo-council-mammal',
    optionId: 'write-in-0',
    castVoteRecordId: 'id',
    status: 'pending',
  };
}

const mockWriteInRecords = [0, 1, 2].map((num) =>
  getMockPendingWriteInRecord(num.toString())
);

afterEach(async () => {
  // Several tests on this page create test warnings because hooks run after
  // the end of the test, and there is no specific change on the page to check.
  // TODO: Remove after upgrade to React 18, which does not warn in this case.
  await act(async () => {
    await sleep(1);
  });
});

let apiMock: ApiMock;

beforeEach(() => {
  apiMock = createApiMock();
});

afterEach(() => {
  apiMock.assertComplete();
});

test('No CVRs loaded', async () => {
  apiMock.expectGetWriteIns([]);
  apiMock.expectGetCastVoteRecordFiles([]);
  renderInAppContext(<WriteInsScreen />, { electionDefinition, apiMock });
  await screen.findByText(
    'Load CVRs to begin transcribing and adjudicating write-in votes.'
  );
  expect(screen.queryByText('Transcribe')).not.toBeInTheDocument();
});

test('Tally results already marked as official', async () => {
  apiMock.expectGetWriteIns([]);
  apiMock.expectGetCastVoteRecordFiles([]);
  renderInAppContext(<WriteInsScreen />, {
    electionDefinition,
    isOfficialResults: true,
    apiMock,
  });

  await screen.findByText(/No further changes may be made/);

  const transcribeButtons = await screen.findAllButtons(/Transcribe \d/);
  for (const transcribeButton of transcribeButtons) {
    expect(transcribeButton).toBeDisabled();
  }

  const adjudicateButtons = screen.getAllButtons('Adjudicate');
  for (const adjudicateButton of adjudicateButtons) {
    expect(adjudicateButton).toBeDisabled();
  }
});

test('CVRs with write-ins loaded', async () => {
  apiMock.expectGetWriteIns(mockWriteInRecords);
  apiMock.expectGetCastVoteRecordFiles([]);
  renderInAppContext(<WriteInsScreen />, {
    electionDefinition,
    apiMock,
  });

<<<<<<< HEAD
  const transcribeButton = await screen.findByText('Transcribe 3');
=======
  const transcribeButton = await screen.findButton('Transcribe 8');
>>>>>>> 1678f3bc
  expect(transcribeButton).not.toBeDisabled();

  const adjudicateButton = await screen.findButton('Adjudicate');
  expect(adjudicateButton).toBeDisabled();
});

test('ballot pagination', async () => {
  apiMock.expectGetWriteIns(mockWriteInRecords);
  apiMock.expectGetCastVoteRecordFiles([]);

  renderInAppContext(<WriteInsScreen />, {
    electionDefinition,
    apiMock,
  });

  const pageCount = 3;
  userEvent.click(await screen.findByText(`Transcribe ${pageCount}`));

  for (let pageNumber = 1; pageNumber <= pageCount; pageNumber += 1) {
    apiMock.expectGetWriteInImage(mockWriteInRecords[pageNumber - 1].id);
    await screen.findByText(new RegExp(`${pageNumber} of ${pageCount}`));
    const previousButton = await screen.findButton('Previous');
    if (pageNumber === 1) {
      expect(previousButton).toBeDisabled();
    } else {
      expect(previousButton).not.toBeDisabled();
    }

    const nextButton = await screen.findButton('Next');
    if (pageNumber === pageCount) {
      expect(nextButton).toBeDisabled();
      const doneButton = await screen.findButton('Back to All Write-Ins');
      doneButton.click();
    } else {
      expect(nextButton).not.toBeDisabled();
      nextButton.click();
    }
  }
});

test('adjudication', async () => {
  apiMock.expectGetWriteIns(mockWriteInRecords);
  apiMock.expectGetCastVoteRecordFiles([]);

  renderInAppContext(<WriteInsScreen />, {
    electionDefinition,
    apiMock,
  });

  // transcribe
  apiMock.expectGetWriteInImage(mockWriteInRecords[0].id);
  userEvent.click(await screen.findByText('Transcribe 3'));
  userEvent.type(
    await screen.findByPlaceholderText('transcribed write-in'),
    'Dark Helmet'
  );
  apiMock.apiClient.transcribeWriteIn
    .expectCallWith({
      writeInId: mockWriteInRecords[0].id,
      transcribedValue: 'Dark Helmet',
    })
    .resolves();
  apiMock.expectGetWriteIns([
    mockWriteInRecords[0],
    mockWriteInRecords[1],
    {
      ...mockWriteInRecords[2],
      status: 'transcribed',
      transcribedValue: 'Dark Helmet',
    },
  ]);
  userEvent.click(await screen.findByText('Add'));

  expect(await screen.findByText('Dark Helmet')).toBeInTheDocument();

  userEvent.click(await screen.findByText('Back to All Write-Ins'));

  // set up the table for a single transcribed value
  apiMock.apiClient.getWriteInAdjudicationTable
    .expectCallWith({ contestId: 'zoo-council-mammal' })
    .resolves({
      contestId: 'zoo-council-mammal',
      writeInCount: 1,
      adjudicated: [],
      transcribed: {
        writeInCount: 1,
        rows: [
          {
            transcribedValue: 'Dark Helmet',
            writeInCount: 1,
            adjudicationOptionGroups: [
              {
                title: 'Official Candidates',
                options: [
                  {
                    adjudicatedValue: 'Zebra',
                    adjudicatedOptionId: 'zebra',
                    enabled: true,
                  },
                ],
              },
              {
                title: 'Original Transcription',
                options: [{ adjudicatedValue: 'Dark Helmet', enabled: true }],
              },
            ],
          },
        ],
      },
    });

  // adjudicate
  userEvent.click(await screen.findByText('Adjudicate 1'));
  expect(await screen.findAllByText('Dark Helmet')).toHaveLength(2); // 1 in the table, 1 in the adjudication list

  apiMock.apiClient.createWriteInAdjudication
    .expectCallWith({
      contestId: 'zoo-council-mammal',
      transcribedValue: 'Dark Helmet',
      adjudicatedValue: 'Zebra',
      adjudicatedOptionId: 'zebra',
    })
    .resolves('id');
  userEvent.selectOptions(await screen.findByRole('combobox'), 'Zebra');

  // re-fetched data
  apiMock.expectGetWriteIns([
    mockWriteInRecords[0],
    mockWriteInRecords[1],
    {
      ...mockWriteInRecords[2],
      status: 'adjudicated',
      transcribedValue: 'Dark Helmet',
      adjudicatedValue: 'Zebra',
    },
  ]);
  apiMock.apiClient.getWriteInAdjudicationTable
    .expectCallWith({ contestId: 'zoo-council-mammal' })
    .resolves({
      contestId: 'zoo-council-mammal',
      writeInCount: 1,
      adjudicated: [
        {
          adjudicatedValue: 'Zebra',
          adjudicatedOptionId: 'zebra',
          writeInCount: 1,
          rows: [
            {
              transcribedValue: 'Dark Helmet',
              writeInCount: 1,
              writeInAdjudicationId: 'test-id',
              editable: true,
              adjudicationOptionGroups: [
                {
                  title: 'Official Candidates',
                  options: [
                    {
                      adjudicatedValue: 'Zebra',
                      adjudicatedOptionId: 'zebra',
                      enabled: true,
                    },
                  ],
                },
                {
                  title: 'Original Transcription',
                  options: [{ adjudicatedValue: 'Dark Helmet', enabled: true }],
                },
              ],
            },
          ],
        },
      ],
      transcribed: {
        writeInCount: 1,
        rows: [],
      },
    });

  expect(await screen.findByText('Change')).toBeInTheDocument();
  expect(await screen.findByText('Dark Helmet')).toBeInTheDocument();
  expect(
    await screen.findByText('Zebra (official candidate)')
  ).toBeInTheDocument();
});<|MERGE_RESOLUTION|>--- conflicted
+++ resolved
@@ -83,11 +83,7 @@
     apiMock,
   });
 
-<<<<<<< HEAD
-  const transcribeButton = await screen.findByText('Transcribe 3');
-=======
-  const transcribeButton = await screen.findButton('Transcribe 8');
->>>>>>> 1678f3bc
+  const transcribeButton = await screen.findButton('Transcribe 3');
   expect(transcribeButton).not.toBeDisabled();
 
   const adjudicateButton = await screen.findButton('Adjudicate');
