--- conflicted
+++ resolved
@@ -13,17 +13,12 @@
       "path": "apps/scan/backend"
     },
     {
-<<<<<<< HEAD
-      "name": "apps/vx-scan/frontend",
-      "path": "apps/vx-scan/frontend"
+      "name": "apps/scan/frontend",
+      "path": "apps/scan/frontend"
     },
     {
       "name": "apps/vx-admin/backend",
       "path": "apps/vx-admin/backend"
-=======
-      "name": "apps/scan/frontend",
-      "path": "apps/scan/frontend"
->>>>>>> 51f953ea
     },
     {
       "name": "apps/vx-admin/frontend",
